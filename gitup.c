/*-
 * Copyright (c) 2012-2021, John Mehr <jmehr@umn.edu>
 * All rights reserved.
 *
 * Redistribution and use in source and binary forms, with or without
 * modification, are permitted provided that the following conditions
 * are met:
 * 1. Redistributions of source code must retain the above copyright
 *    notice, this list of conditions and the following disclaimer.
 * 2. Redistributions in binary form must reproduce the above copyright
 *    notice, this list of conditions and the following disclaimer in the
 *    documentation and/or other materials provided with the distribution.
 *
 * THIS SOFTWARE IS PROVIDED BY THE AUTHOR AND CONTRIBUTORS ``AS IS'' AND
 * ANY EXPRESS OR IMPLIED WARRANTIES, INCLUDING, BUT NOT LIMITED TO, THE
 * IMPLIED WARRANTIES OF MERCHANTABILITY AND FITNESS FOR A PARTICULAR PURPOSE
 * ARE DISCLAIMED.  IN NO EVENT SHALL THE AUTHOR OR CONTRIBUTORS BE LIABLE
 * FOR ANY DIRECT, INDIRECT, INCIDENTAL, SPECIAL, EXEMPLARY, OR CONSEQUENTIAL
 * DAMAGES (INCLUDING, BUT NOT LIMITED TO, PROCUREMENT OF SUBSTITUTE GOODS
 * OR SERVICES; LOSS OF USE, DATA, OR PROFITS; OR BUSINESS INTERRUPTION)
 * HOWEVER CAUSED AND ON ANY THEORY OF LIABILITY, WHETHER IN CONTRACT, STRICT
 * LIABILITY, OR TORT (INCLUDING NEGLIGENCE OR OTHERWISE) ARISING IN ANY WAY
 * OUT OF THE USE OF THIS SOFTWARE, EVEN IF ADVISED OF THE POSSIBILITY OF
 * SUCH DAMAGE.
 *
 * $FreeBSD$
 */

#include <sys/socket.h>
#include <sys/stat.h>
#include <sys/tree.h>
#include <arpa/inet.h>
#include <netinet/in.h>
#include <openssl/sha.h>
#include <openssl/ssl.h>
#include <openssl/ssl3.h>
#include <openssl/err.h>
#include <private/ucl/ucl.h>

#include <ctype.h>
#include <dirent.h>
#include <err.h>
#include <errno.h>
#include <fcntl.h>
#include <netdb.h>
#include <stdbool.h>
#include <stdio.h>
#include <stdlib.h>
#include <string.h>
#include <unistd.h>
#include <zlib.h>

#define	GITUP_VERSION     "0.88"
#define	BUFFER_UNIT_SMALL  4096
#define	BUFFER_UNIT_LARGE  1048576

#ifndef CONFIG_FILE_PATH
#define CONFIG_FILE_PATH "./gitup.conf"
#endif

struct object_node {
	RB_ENTRY(object_node) link;
	char     *hash;
	uint8_t   type;
	uint32_t  index;
	uint32_t  index_delta;
	char     *ref_delta_hash;
	uint32_t  pack_offset;
	char     *buffer;
	uint32_t  buffer_size;
};

struct file_node {
	RB_ENTRY(file_node) link_hash;
	RB_ENTRY(file_node) link_path;
	mode_t  mode;
	char   *hash;
	char   *path;
	bool    keep;
	bool    save;
	bool    new;
};

typedef struct {
	SSL                 *ssl;
	SSL_CTX             *ctx;
	int                  socket_descriptor;
	char                *host;
	uint16_t             port;
	char                *agent;
	char                *section;
	char                *repository;
	char                *branch;
	char                *tag;
	char                *have;
	char                *want;
	char                *response;
	int                  response_blocks;
	uint32_t             response_size;
	bool                 clone;
	bool                 repair;
	struct object_node **object;
	int                  objects;
	char                *pack_file;
	char                *path_target;
	char                *path_work;
	char                *remote_files;
	char               **ignore;
	int                  ignores;
	bool                 keep_pack_file;
	bool                 use_pack_file;
	int                  verbosity;
} connector;

static void     append_string(char **, unsigned int *, unsigned int *, const char *, int);
static void     apply_deltas(connector *);
static char *   calculate_file_hash(char *, int);
static char *   calculate_object_hash(char *, uint32_t, int);
static void     extract_tree_item(struct file_node *, char **);
static void     fetch_pack(connector *, char *);
static int      file_node_compare_hash(const struct file_node *, const struct file_node *);
static int      file_node_compare_path(const struct file_node *, const struct file_node *);
static void     file_node_free(struct file_node *);
static void     find_local_tree(connector *, char *);
static void     get_commit_details(connector *);
static char *   illegible_hash(char *);
static char *   build_clone_command(connector *);
static char *   build_pull_command(connector *);
static char *   build_repair_command(connector *);
static char *   legible_hash(char *);
static int      load_configuration(connector *, const char *, char **, int);
static void     load_file(const char *, char **, uint32_t *);
static void     load_object(connector *, char *, char *);
static void     load_pack(connector *);
static void     load_remote_file_list(connector *);
static int      object_node_compare(const struct object_node *, const struct object_node *);
static void     object_node_free(struct object_node *);
static void     process_command(connector *, char *);
static void     process_tree(connector *, int, char *, char *);
static void     prune_tree(connector *, char *);
static void     save_file(char *, int, char *, int, int verbosity, bool);
static void     save_objects(connector *);
static void     save_repairs(connector *);
static void     send_command(connector *, char *);
static void     ssl_connect(connector *);
static void     store_object(connector *, int, char *, int, int, int, char *);
static uint32_t unpack_delta_integer(char *, uint32_t *, int);
static void     unpack_objects(connector *);
static uint32_t unpack_variable_length_integer(char *, uint32_t *);
static void     usage(const char *);

/*
 * node_compare
 *
 * Functions that instruct the red-black trees how to sort keys.
 */

static int
file_node_compare_path(const struct file_node *a, const struct file_node *b)
{
	return (strcmp(a->path, b->path));
}


static int
file_node_compare_hash(const struct file_node *a, const struct file_node *b)
{
	return (strcmp(a->hash, b->hash));
}


static int
object_node_compare(const struct object_node *a, const struct object_node *b)
{
	return (strcmp(a->hash, b->hash));
}


/*
 * node_free
 *
 * Functions that free the memory used by tree nodes.
 */

static void
file_node_free(struct file_node *node)
{
	if (node->hash != NULL)
		free(node->hash);

	if (node->path != NULL)
		free(node->path);

	free(node);
}


static void
object_node_free(struct object_node *node)
{
	if (node->hash != NULL)
		free(node->hash);

	if (node->ref_delta_hash != NULL)
		free(node->ref_delta_hash);

	if (node->buffer != NULL)
		free(node->buffer);

	free(node);
}


static RB_HEAD(Tree_Remote_Path, file_node) Remote_Path = RB_INITIALIZER(&Remote_Path);
RB_PROTOTYPE(Tree_Remote_Path, file_node, link_path, file_node_compare_path)
RB_GENERATE(Tree_Remote_Path,  file_node, link_path, file_node_compare_path)

static RB_HEAD(Tree_Local_Path, file_node) Local_Path = RB_INITIALIZER(&Local_Path);
RB_PROTOTYPE(Tree_Local_Path, file_node, link_path, file_node_compare_path)
RB_GENERATE(Tree_Local_Path,  file_node, link_path, file_node_compare_path)

static RB_HEAD(Tree_Local_Hash, file_node) Local_Hash = RB_INITIALIZER(&Local_Hash);
RB_PROTOTYPE(Tree_Local_Hash, file_node, link_hash, file_node_compare_hash)
RB_GENERATE(Tree_Local_Hash,  file_node, link_hash, file_node_compare_hash)

static RB_HEAD(Tree_Objects, object_node) Objects = RB_INITIALIZER(&Objects);
RB_PROTOTYPE(Tree_Objects, object_node, link, object_node_compare)
RB_GENERATE(Tree_Objects,  object_node, link, object_node_compare)


/*
 * legible_hash
 *
 * Function that converts a 20 byte binary SHA checksum into a 40 byte human-readable SHA checksum.
 */

static char *
legible_hash(char *hash_buffer)
{
	char *hash = NULL;
	int   x = 0;

	if ((hash = (char *)malloc(41)) == NULL)
		err(EXIT_FAILURE, "legible_hash: malloc");

	for (x = 0; x < 20; x++)
		snprintf(&hash[x * 2], 3, "%02x", (unsigned char)hash_buffer[x]);

	hash[40] = '\0';

	return (hash);
}


/*
 * illegible_hash
 *
 * Function that converts a 40 byte human-readable SHA checksum into a 20 byte binary SHA checksum.
 */

static char *
illegible_hash(char *hash_buffer)
{
	char *hash = NULL;
	int   x = 0;

	if ((hash = (char *)malloc(20)) == NULL)
		err(EXIT_FAILURE, "illegible_hash: malloc");

	for (x = 0; x < 20; x++)
		hash[x] = 16 * ((unsigned char)hash_buffer[x * 2] - (hash_buffer[x * 2] > 58 ? 87 : 48)) + (unsigned char)hash_buffer[x * 2 + 1] - (hash_buffer[x * 2 + 1] > 58 ? 87 : 48);

	return (hash);
}


/*
 * prune_tree
 *
 * Procedure that recursively removes a directory.
 */

static void
prune_tree(connector *connection, char *base_path)
{
	DIR           *directory = NULL;
	struct dirent *entry = NULL;
	char           full_path[strlen(base_path) + MAXNAMLEN + 1];
	int            file_name_size = 0;

	/* Sanity check the directory to prune. */

	if (strnstr(base_path, connection->path_target, strlen(connection->path_target)) != base_path)
		errc(EXIT_FAILURE, EACCES, "prune_tree: %s is not located in the %s tree", base_path, connection->path_target);

	if (strnstr(base_path, "../", strlen(base_path)) != NULL)
		errc(EXIT_FAILURE, EACCES, "prune_tree: illegal path traverse in %s", base_path);

	/* Remove the directory contents. */

	if ((directory = opendir(base_path)) != NULL) {
		while ((entry = readdir(directory)) != NULL) {
			file_name_size = strlen(entry->d_name);

			if ((file_name_size == 1) && (strcmp(entry->d_name, "." ) == 0))
				continue;

			if ((file_name_size == 2) && (strcmp(entry->d_name, "..") == 0))
				continue;

			snprintf(full_path, sizeof(full_path), "%s/%s", base_path, entry->d_name);

			if (entry->d_type == DT_DIR) {
				prune_tree(connection, full_path);
			} else {
				if ((remove(full_path) != 0) && (errno != ENOENT))
					err(EXIT_FAILURE, "prune_tree: cannot remove %s", full_path);
			}
		}

		closedir(directory);

		if (rmdir(base_path) != 0)
			err(EXIT_FAILURE, "prune_tree: cannot remove %s", base_path);
	}
}


/*
 * load_file
 *
 * Procedure that loads a local file into the specified buffer.
 */

static void
load_file(const char *path, char **buffer, uint32_t *buffer_size)
{
	struct stat file;
	int         fd;

	if (stat(path, &file) == -1)
		err(EXIT_FAILURE, "load_file: cannot find %s", path);

	if (file.st_size > 0) {
		if (file.st_size > *buffer_size) {
			*buffer_size = file.st_size;

			if ((*buffer = (char *)realloc(*buffer, *buffer_size + 1)) == NULL)
				err(EXIT_FAILURE, "load_file: malloc");
		}

		if ((fd = open(path, O_RDONLY)) == -1)
			err(EXIT_FAILURE, "load_file: cannot read %s", path);

		if (read(fd, *buffer, *buffer_size) != *buffer_size)
			err(EXIT_FAILURE, "load_file: problem reading %s", path);

		close(fd);

		*(*buffer + *buffer_size) = '\0';
	}
}


/*
 * save_file
 *
 * Procedure that saves a blob/file.
 */

static void
save_file(char *path, int mode, char *buffer, int buffer_size, int verbosity, bool new)
{
	struct stat file;
	char        temp_buffer[buffer_size + 1];
	int         fd;

	if (verbosity > 0)
		printf(" %c %s\n", (new == true ? '+' : '*'), path);

	if (S_ISLNK(mode)) {
		/* Make sure the buffer is null terminated, then save it as the file to link to. */

		memcpy(temp_buffer, buffer, buffer_size);
		temp_buffer[buffer_size] = '\0';

		if (symlink(temp_buffer, path) == -1)
			err(EXIT_FAILURE, "save_file: symlink failure %s -> %s", path, temp_buffer);
	} else {
		/* If the file exists, make sure the permissions are intact. */

		if (stat(path, &file) == 0)
			chmod(path, mode);

		if (((fd = open(path, O_WRONLY | O_CREAT | O_TRUNC)) == -1) && (errno != EEXIST))
			err(EXIT_FAILURE, "save_file: write file failure %s", path);

		chmod(path, mode);
		write(fd, buffer, buffer_size);
		close(fd);
	}
}


/*
 * calculate_object_hash
 *
 * Function that adds Git's "type file-size\0" header to a buffer and returns the SHA checksum.
 */

static char *
calculate_object_hash(char *buffer, uint32_t buffer_size, int type)
{
	int         digits = buffer_size, header_width = 0;
	char       *hash = NULL, *hash_buffer = NULL, *temp_buffer = NULL;
	const char *types[8] = { "", "commit", "tree", "blob", "tag", "", "ofs-delta", "ref-delta" };

	if ((hash_buffer = (char *)malloc(20)) == NULL)
		err(EXIT_FAILURE, "calculate_object_hash: malloc");

	if ((temp_buffer = (char *)malloc(buffer_size + 24)) == NULL)
		err(EXIT_FAILURE, "calculate_object_hash: malloc");

	/* Start with the git "type file-size\0" header. */

	header_width = strlen(types[type]) + 3;

	while ((digits /= 10) > 0)
		header_width++;

	snprintf(temp_buffer, header_width, "%s %u", types[type], buffer_size);

	/* Then add the buffer. */

	memcpy(temp_buffer + header_width, buffer, buffer_size);

	/* Calculate the SHA checksum. */

	SHA1((unsigned char *)temp_buffer, buffer_size + header_width, (unsigned char *)hash_buffer);

	hash = legible_hash(hash_buffer);

	free(hash_buffer);
	free(temp_buffer);

	return (hash);
}


/*
 * calculate_file_hash
 *
 * Function that loads a local file and returns the SHA checksum.
 */

static char *
calculate_file_hash(char *path, int file_mode)
{
	char     *buffer = NULL, *hash = NULL, temp_path[BUFFER_UNIT_SMALL];
	uint32_t  buffer_size = 0, bytes_read = 0;

	if (S_ISLNK(file_mode)) {
		bytes_read = readlink(path, temp_path, BUFFER_UNIT_SMALL);
		temp_path[bytes_read] = '\0';

		hash = calculate_object_hash(temp_path, strlen(temp_path), 3);
	} else {
		load_file(path, &buffer, &buffer_size);
		hash = calculate_object_hash(buffer, buffer_size, 3);
		free(buffer);
	}

	return (hash);
}


/*
 * append_string
 *
 * Procedure that appends one string to another.
 */

static void
append_string(char **buffer, unsigned int *buffer_size, unsigned int *string_length, const char *addendum, int addendum_size)
{
	int adjust = 0;

	while (*string_length + addendum_size > *buffer_size) {
		adjust = 1;
		*buffer_size += BUFFER_UNIT_SMALL;
	}

	if ((adjust) && ((*buffer = (char *)realloc(*buffer, *buffer_size + 1)) == NULL))
		err(EXIT_FAILURE, "append_string: realloc");

	memcpy(*buffer + *string_length, addendum, addendum_size);

	*string_length += addendum_size;

	*(*buffer + *string_length) = '\0';
}


/*
 * load_remote_file_list
 *
 * Procedure that loads the list of remote files and checksums, if it exists.
 */

static void
load_remote_file_list(connector *connection)
{
	struct file_node *file = NULL;
	char             *line = NULL, *hash = NULL, *path = NULL, *remote_files = NULL;
	char              temp[BUFFER_UNIT_SMALL], base_path[BUFFER_UNIT_SMALL], *buffer = NULL, *temp_hash = NULL;
	uint32_t          count = 0, remote_file_size = 0, buffer_size = 0, buffer_length = 0;

	load_file(connection->remote_files, &remote_files, &remote_file_size);

	while ((line = strsep(&remote_files, "\n"))) {
		/* The first line stores the "have". */

		if (count++ == 0) {
			connection->have = strdup(line);
			continue;
		}

		/* Empty lines signify the end of a directory entry, so create an
		   obj_tree for what has been read. */

		if (strlen(line) == 0) {
			if (buffer != NULL) {
				if (connection->clone == false)
					store_object(connection, 2, buffer, buffer_length, 0, 0, NULL);

				buffer = NULL;
				buffer_size = buffer_length = 0;
			}

			continue;
		}

		/* Split the line and save the data into the remote files tree. */

		hash = strchr(line, '\t') + 1;
		path = strchr(hash, '\t') + 1;

		*(hash -  1) = '\0';
		*(hash + 40) = '\0';

		if ((file = (struct file_node *)malloc(sizeof(struct file_node))) == NULL)
			err(EXIT_FAILURE, "load_remote_file_list: malloc");

		file->mode = strtol(line, (char **)NULL, 8);
		file->hash = strdup(hash);
		file->save = 0;

		if (path[strlen(path) - 1] == '/') {
			snprintf(base_path, sizeof(base_path), "%s", path);
			snprintf(temp, sizeof(temp), "%s", path);
			temp[strlen(path) - 1] = '\0';
		} else {
			snprintf(temp, sizeof(temp), "%s%s", base_path, path);

			/* Add the line to the buffer that will become the obj_tree for this directory. */

			temp_hash = illegible_hash(hash);

			append_string(&buffer, &buffer_size, &buffer_length, line, strlen(line));
			append_string(&buffer, &buffer_size, &buffer_length, " ", 1);
			append_string(&buffer, &buffer_size, &buffer_length, path, strlen(path));
			append_string(&buffer, &buffer_size, &buffer_length, "\0", 1);
			append_string(&buffer, &buffer_size, &buffer_length, temp_hash, 20);

			free(temp_hash);
		}

		file->path = strdup(temp);

		RB_INSERT(Tree_Remote_Path, &Remote_Path, file);
	}

	free(remote_files);
}


/*
 * find_local_tree
 *
 * Procedure that recursively finds and adds local files and directories to
 * separate red-black trees.
 */

static void
find_local_tree(connector *connection, char *base_path)
{
	DIR              *directory = NULL;
	struct stat       file;
	struct dirent    *entry = NULL;
	struct file_node *new_node = NULL, find, *found = NULL;
	char             *full_path = NULL;
	int               file_name_size = 0, full_path_size = 0;

	/* Make sure the base path exists in the remote files list. */

	find.path = base_path;
	found     = RB_FIND(Tree_Remote_Path, &Remote_Path, &find);

	/* Add the base path to the local trees. */

	if ((new_node = (struct file_node *)malloc(sizeof(struct file_node))) == NULL)
		err(EXIT_FAILURE, "find_local_tree: malloc");

	new_node->mode = (found ? found->mode : 040000);
	new_node->hash = (found ? strdup(found->hash) : NULL);
	new_node->path = strdup(base_path);
	new_node->keep = (strlen(base_path) == strlen(connection->path_target) ? true : false);
	new_node->save = false;
	new_node->new  = false;

	RB_INSERT(Tree_Local_Path, &Local_Path, new_node);

	if (found)
		RB_INSERT(Tree_Local_Hash, &Local_Hash, new_node);

	/* Process the directory's contents. */

	if ((stat(base_path, &file) != -1) && ((directory = opendir(base_path)) != NULL)) {
		while ((entry = readdir(directory)) != NULL) {
			file_name_size = strlen(entry->d_name);

			if ((file_name_size == 1) && (strcmp(entry->d_name, "." ) == 0))
				continue;

			if ((file_name_size == 2) && (strcmp(entry->d_name, "..") == 0))
				continue;

			if ((file_name_size == 4) && (strcmp(entry->d_name, ".git") == 0)) {
				fprintf(stderr, " ! A .git directory was found -- gitup does not update this directory which will cause problems for the official Git client.\n");
				fprintf(stderr, " ! If you wish to use gitup, please remove %s/%s and rerun gitup.\n", base_path, entry->d_name);
				exit(EXIT_FAILURE);
				}

			full_path_size = strlen(base_path) + strlen(entry->d_name) + 2;

			if ((full_path = (char *)malloc(full_path_size + 1)) == NULL)
				err(EXIT_FAILURE, "find_local_tree: full_path malloc");

			snprintf(full_path, full_path_size, "%s/%s", base_path, entry->d_name);

			if (lstat(full_path, &file) == -1)
				err(EXIT_FAILURE, "find_local_tree: %s", full_path);

			if (S_ISDIR(file.st_mode)) {
				find_local_tree(connection, full_path);
				free(full_path);
			} else {
				if ((new_node = (struct file_node *)malloc(sizeof(struct file_node))) == NULL)
					err(EXIT_FAILURE, "find_local_tree: malloc");

				new_node->mode = file.st_mode;
				new_node->hash = calculate_file_hash(full_path, file.st_mode);
				new_node->path = full_path;
				new_node->keep = (strnstr(full_path, ".gituprevision", strlen(full_path)) != NULL ? true : false);
				new_node->save = false;
				new_node->new  = false;

				RB_INSERT(Tree_Local_Hash, &Local_Hash, new_node);
				RB_INSERT(Tree_Local_Path, &Local_Path, new_node);
			}
		}

		closedir(directory);
	}
}


/*
 * load_object
 *
 * Procedure that loads a local file and adds it to the array/tree of pack file objects.
 */

static void
load_object(connector *connection, char *hash, char *path)
{
	struct object_node *object = NULL, lookup_object;
	struct file_node   *find = NULL, lookup_file;
	char               *buffer = NULL;
	uint32_t            buffer_size = 0;

	lookup_object.hash = hash;
	lookup_file.hash   = hash;
	lookup_file.path   = path;

	/* If the object doesn't exist, look for it first by hash, then by path and if
	   it is found and the SHA checksum references a file, load it and store it. */

	if ((object = RB_FIND(Tree_Objects, &Objects, &lookup_object)) == NULL) {
		if ((find = RB_FIND(Tree_Local_Hash, &Local_Hash, &lookup_file)) == NULL)
			find = RB_FIND(Tree_Local_Path, &Local_Path, &lookup_file);

		if (find) {
			if (!S_ISDIR(find->mode)) {
				load_file(find->path, &buffer, &buffer_size);
				store_object(connection, 3, buffer, buffer_size, 0, 0, NULL);
			}
		} else {
			errc(EXIT_FAILURE, ENOENT, "load_object: local file for object %s -- %s not found", hash, path);
		}
	}
}


/*
 * ssl_connect
 *
 * Procedure that (re)establishes a connection with the server.
 */

static void
ssl_connect(connector *connection)
{
	struct addrinfo hints, *start, *temp;
	struct timeval  timeout;
	int             error, option;
	char            type[10];

	if (connection->socket_descriptor)
		if (close(connection->socket_descriptor) != 0)
			if (errno != EBADF)
				err(EXIT_FAILURE, "ssl_connect: close_connection");

	snprintf(type, sizeof(type), "%d", connection->port);

	bzero(&hints, sizeof(struct addrinfo));
	hints.ai_family = AF_INET;
	hints.ai_socktype = SOCK_STREAM;

	if ((error = getaddrinfo(connection->host, type, &hints, &start)))
		errx(EXIT_FAILURE, "%s", gai_strerror(error));

	connection->socket_descriptor = -1;

	while (start) {
		temp = start;

		if (connection->socket_descriptor < 0) {
			if ((connection->socket_descriptor = socket(temp->ai_family, temp->ai_socktype, temp->ai_protocol)) < 0)
				err(EXIT_FAILURE, "ssl_connect: socket failure");

			if (connect(connection->socket_descriptor, temp->ai_addr, temp->ai_addrlen) < 0)
				err(EXIT_FAILURE, "ssl_connect: connect failure (%d)", errno);
		}

		start = temp->ai_next;
		freeaddrinfo(temp);
	}

	if (SSL_library_init() == 0)
		err(EXIT_FAILURE, "ssl_connect: SSL_library_init");

	SSL_load_error_strings();
	connection->ctx = SSL_CTX_new(SSLv23_client_method());
	SSL_CTX_set_mode(connection->ctx, SSL_MODE_AUTO_RETRY);
	SSL_CTX_set_options(connection->ctx, SSL_OP_ALL | SSL_OP_NO_TICKET);

	if ((connection->ssl = SSL_new(connection->ctx)) == NULL)
		err(EXIT_FAILURE, "ssl_connect: SSL_new");

	SSL_set_fd(connection->ssl, connection->socket_descriptor);

	while ((error = SSL_connect(connection->ssl)) == -1)
		fprintf(stderr, "ssl_connect: SSL_connect error: %d\n", SSL_get_error(connection->ssl, error));

	option = 1;

	if (setsockopt(connection->socket_descriptor, SOL_SOCKET, SO_KEEPALIVE, &option, sizeof(int)))
		err(EXIT_FAILURE, "ssl_connect: setsockopt SO_KEEPALIVE error");

	option = BUFFER_UNIT_LARGE;

	if (setsockopt(connection->socket_descriptor, SOL_SOCKET, SO_SNDBUF, &option, sizeof(int)))
		err(EXIT_FAILURE, "ssl_connect: setsockopt SO_SNDBUF error");

	if (setsockopt(connection->socket_descriptor, SOL_SOCKET, SO_RCVBUF, &option, sizeof(int)))
		err(EXIT_FAILURE, "ssl_connect: setsockopt SO_RCVBUF error");

	bzero(&timeout, sizeof(struct timeval));
	timeout.tv_sec = 300;

	if (setsockopt(connection->socket_descriptor, SOL_SOCKET, SO_RCVTIMEO, &timeout, sizeof(struct timeval)))
		err(EXIT_FAILURE, "ssl_connect: setsockopt SO_RCVTIMEO error");

	if (setsockopt(connection->socket_descriptor, SOL_SOCKET, SO_SNDTIMEO, &timeout, sizeof(struct timeval)))
		err(EXIT_FAILURE, "ssl_connect: setsockopt SO_SNDTIMEO error");
}


/*
 * process_command
 *
 * Procedure that sends a command to the server and processes the response.
 */

static void
process_command(connector *connection, char *command)
{
	char  read_buffer[BUFFER_UNIT_SMALL];
	char *marker_start = NULL, *marker_end = NULL, *data_start = NULL;
	int   chunk_size = -1, bytes_expected = 0, marker_offset = 0, data_start_offset = 0;
	int   bytes_read = 0, total_bytes_read = 0, bytes_to_move = 0;
	int   bytes_sent = 0, total_bytes_sent = 0, check_bytes = 0;
	int   bytes_to_write = strlen(command), error = 0, twirl = 0;
	char  twirly[4] = { '|', '/', '-', '\\' };

	if (connection->verbosity > 1)
		fprintf(stderr, "%s\n\n", command);

	/* Transmit the command to the server. */

	ssl_connect(connection);

	while (total_bytes_sent < bytes_to_write) {
		bytes_sent = SSL_write(
			connection->ssl,
			command + total_bytes_sent,
			bytes_to_write - total_bytes_sent);

		if (bytes_sent <= 0) {
			if ((bytes_sent < 0) && ((errno == EINTR) || (errno == 0)))
				continue;
			else
				err(EXIT_FAILURE, "process_command: send command");
		}

		total_bytes_sent += bytes_sent;

		if (connection->verbosity > 1)
			fprintf(stderr, "\r==> bytes sent: %d", total_bytes_sent);
		}

	if (connection->verbosity > 1)
		fprintf(stderr, "\n");

	/* Process the response. */

	while (chunk_size) {
		bytes_read = SSL_read(connection->ssl, read_buffer, BUFFER_UNIT_SMALL);

		if (bytes_read == 0)
			break;

		if (bytes_read < 0)
			err(EXIT_FAILURE, "process_command: SSL_read error: %d", SSL_get_error(connection->ssl, error));

		/* Expand the buffer if needed, preserving the position and data_start if the buffer moves. */

		if (total_bytes_read + bytes_read > connection->response_blocks * BUFFER_UNIT_LARGE) {
			marker_offset     = marker_start - connection->response;
			data_start_offset = data_start   - connection->response;

			if ((connection->response = (char *)realloc(connection->response, ++connection->response_blocks * BUFFER_UNIT_LARGE)) == NULL)
				err(EXIT_FAILURE, "process_command: connection->response realloc");

			marker_start = connection->response + marker_offset;
			data_start   = connection->response + data_start_offset;
		}

		/* Add the bytes received to the buffer. */

		memcpy(connection->response + total_bytes_read, read_buffer, bytes_read + 1);
		total_bytes_read += bytes_read;
		connection->response[total_bytes_read] = '\0';

		if (connection->verbosity > 1)
			fprintf(stderr, "\r==> bytes read: %d\tbytes_expected: %d\ttotal_bytes_read: %d", bytes_read, bytes_expected, total_bytes_read);

		/* Find the boundary between the header and the data. */

		if (chunk_size == -1) {
			if ((marker_start = strnstr(connection->response, "\r\n\r\n", total_bytes_read)) == NULL) {
				continue;
			} else {
				bytes_expected = marker_start - connection->response + 4;
				marker_start += 2;
				data_start = marker_start;
			}
		}

		while (total_bytes_read + chunk_size > bytes_expected) {
			/* Make sure the whole chunk marker has been read. */

			check_bytes = total_bytes_read - (marker_start + 2 - connection->response);

			if (check_bytes < 0)
				break;

			marker_end = strnstr(marker_start + 2, "\r\n", check_bytes);

			if (marker_end == NULL)
				break;

			/* Remove the chunk length marker. */

			chunk_size    = strtol(marker_start, (char **)NULL, 16);
			bytes_to_move = total_bytes_read - (marker_end + 2 - connection->response) + 1;

			if (bytes_to_move < 0)
				break;

			memmove(marker_start, marker_end + 2, bytes_to_move);
			total_bytes_read -= (marker_end + 2 - marker_start);

			if (chunk_size == 0)
				break;

			marker_start += chunk_size;
			bytes_expected += chunk_size;

			if (connection->verbosity == 1)
				fprintf(stderr, "%c\r", twirly[twirl++ % 4]);
		}
	}

	if (connection->verbosity > 1)
		fprintf(stderr, "\n");

<<<<<<< HEAD
	if (strstr(connection->response, "HTTP/1.1 200 ") != connection->response)
		errc(EXIT_FAILURE, EINVAL, "process_command: read failure:\n%s\n", connection->response);
=======
	/* Check to see if the response is valid. */

	if ((status_start = strstr(connection->response, "HTTP/1.1")) != connection->response)
		errc(EXIT_FAILURE, EINVAL, "process_command: read failure:\n%s", connection->response);

	status_end    = strstr(connection->response + 9, "\r\n");
	status_length = status_end - status_start - 9;
	memcpy(status, status_start + 9, (status_length > 16 ? 16 : status_length));

	if (strncmp(status, "200 OK", 6) != 0)
		errc(EXIT_FAILURE, EINVAL, "process_command: read failure:\n%s", connection->response);
>>>>>>> 995aa1d9

	/* Remove the header. */

	connection->response_size = total_bytes_read - (data_start - connection->response);
	memmove(connection->response, data_start, connection->response_size);
	connection->response[connection->response_size] = '\0';
}


/*
 * send_command
 *
 * Function that constructs the command to the fetch the full pack data.
 */

static void
send_command(connector *connection, char *want)
{
	char   *command = NULL;
	size_t  want_size = 0;

	want_size = strlen(want);

	if ((command = (char *)malloc(BUFFER_UNIT_SMALL + want_size)) == NULL)
		err(EXIT_FAILURE, "send_command: malloc");

	snprintf(command,
		BUFFER_UNIT_SMALL + want_size,
		"POST %s/git-upload-pack HTTP/1.1\r\n"
		"Host: %s:%d\r\n"
		"User-Agent: gitup/%s\r\n"
		"Accept-encoding: deflate, gzip\r\n"
		"Content-type: application/x-git-upload-pack-request\r\n"
		"Accept: application/x-git-upload-pack-result\r\n"
		"Git-Protocol: version=2\r\n"
		"Content-length: %zu\r\n"
		"\r\n"
		"%s",
		connection->repository,
		connection->host,
		connection->port,
		GITUP_VERSION,
		want_size,
		want);

	process_command(connection, command);

	free(command);
}


/*
 * build_clone_command
 *
 * Function that constructs and executes the command to the fetch the full pack data.
 */

static char *
build_clone_command(connector *connection)
{
	char *command = NULL;

	if ((command = (char *)malloc(BUFFER_UNIT_SMALL)) == NULL)
		err(EXIT_FAILURE, "build_clone_command: malloc");

	snprintf(command,
		BUFFER_UNIT_SMALL,
		"0011command=fetch"
		"%04lx%s0001"
		"000fno-progress"
		"000dofs-delta"
		"0034shallow %s"
		"0032want %s\n"
		"0032want %s\n"
		"0009done\n0000",
		strlen(connection->agent) + 4,
		connection->agent,
		connection->want,
		connection->want,
		connection->want);

	return (command);
}


/*
 * build_pull_command
 *
 * Function that constructs and executes the command to the fetch the incremental pack data.
 */

static char *
build_pull_command(connector *connection)
{
	char *command = NULL;

	if ((command = (char *)malloc(BUFFER_UNIT_SMALL)) == NULL)
		err(EXIT_FAILURE, "build_pull_command: malloc");

	snprintf(command,
		BUFFER_UNIT_SMALL,
		"0011command=fetch"
		"%04lx%s0001"
		"000dthin-pack"
		"000fno-progress"
		"000dofs-delta"
		"0034shallow %s"
		"0034shallow %s"
		"000cdeepen 1"
		"0032want %s\n"
		"0032have %s\n"
		"0009done\n0000",
		strlen(connection->agent) + 4,
		connection->agent,
		connection->want,
		connection->have,
		connection->want,
		connection->have);

	return (command);
}


/*
 * build_repair_command
 *
 * Procedure that compares the local repository tree with the data saved from the
 * last run to see if anything has been modified.
 */

static char *
build_repair_command(connector *connection)
{
	struct file_node *find = NULL, *found = NULL;
	char             *command = NULL, *want = NULL, line[BUFFER_UNIT_SMALL];
	uint32_t          want_size = 0, want_length = 0;

	RB_FOREACH(find, Tree_Remote_Path, &Remote_Path) {
		found = RB_FIND(Tree_Local_Path, &Local_Path, find);

		if ((found == NULL) || (strncmp(found->hash, find->hash, 40) != 0)) {
			if (connection->verbosity)
				fprintf(stderr, "! %s %s\n", find->path, (found == NULL ? "is missing." : "has been modified."));

			snprintf(line, sizeof(line), "0032want %s\n", find->hash);
			append_string(&want, &want_size, &want_length, line, strlen(line));
		}
	}

	if (want_length == 0)
		return (NULL);

	if (want_length > 3276800)
		errc(EXIT_FAILURE, E2BIG, "build_repair_command: There are too many files to repair.  Please re-clone the repository.");

	if ((command = (char *)malloc(BUFFER_UNIT_SMALL + want_length)) == NULL)
		err(EXIT_FAILURE, "build_repair_command: malloc");

	snprintf(command,
		BUFFER_UNIT_SMALL + want_length,
		"0011command=fetch"
		"%04lx%s0001"
		"000dthin-pack"
		"000fno-progress"
		"000dofs-delta"
		"%s"
		"000cdeepen 1"
		"0009done\n0000",
		strlen(connection->agent) + 4,
		connection->agent,
		want);

	return (command);
}


/*
 * get_commit_details
 */

static void
get_commit_details(connector *connection)
{
	char       command[BUFFER_UNIT_SMALL], full_branch[BUFFER_UNIT_SMALL], *position = NULL, *end = NULL;
	time_t     current;
	struct tm  now;
	int        tries = 2, year = 0, quarter = 0, pack_file_name_size = 0;
	uint32_t   x = 0;

	/* Get the list of commits from the server. */

	snprintf(command,
		BUFFER_UNIT_SMALL,
		"GET %s/info/refs?service=git-upload-pack HTTP/1.1\r\n"
		"Host: %s:%d\r\n"
		"User-Agent: gitup/%s\r\n"
		"\r\n",
		connection->repository,
		connection->host,
		connection->port,
		GITUP_VERSION);

	process_command(connection, command);

	/* Change all \0 characters to \n to make it easy to find the data. */

	for (x = 0; x < connection->response_size; x++)
		if (connection->response[x] == '\0')
			connection->response[x] = '\n';

	if (connection->verbosity > 1)
		printf("%s\n", connection->response);

	/* Extract the agent. */

	position = strstr(connection->response, "agent=");
	end      = strstr(position, "\n");

	*end = '\0';
	connection->agent = strdup(position);
	*end = '\n';

	/* Because there is no way to lookup commit history, if a want commit is
	   specified, change the branch to (detached). */

	full_branch[0] = '\0';

	if (connection->want != NULL) {
		if (connection->branch != NULL)
			free(connection->branch);

		connection->branch = strdup("(detached)");
		snprintf(full_branch, BUFFER_UNIT_SMALL, " %s\n", connection->branch);
	}

	/* Extract the "want" checksum. */

	while ((tries-- > 0) && (connection->want == NULL)) {
		if (strncmp(connection->branch, "quarterly", 9) == 0) {
			/* If the current calendar quarter doesn't exist, try the previous one. */

			current = time(NULL);
			now     = *localtime(&current);
			year    = 1900 + now.tm_year + ((tries == 0) && (now.tm_mon < 3) ? -1 : 0);
			quarter = ((now.tm_mon / 3) + (tries == 0 ? 3 : 0)) % 4 + 1;

			snprintf(full_branch, BUFFER_UNIT_SMALL, " refs/heads/branches/%04dQ%d\n", year, quarter);
		} else {
			if (connection->tag != NULL)
				snprintf(full_branch, BUFFER_UNIT_SMALL, " refs/tags/%s\n", connection->tag);
			else
				snprintf(full_branch, BUFFER_UNIT_SMALL, " refs/heads/%s\n", connection->branch);
		}

		if ((position = strstr(connection->response, full_branch)) != NULL) {
			if ((connection->want = (char *)malloc(41)) == NULL)
				err(EXIT_FAILURE, "get_commit_details: malloc");

			memcpy(connection->want, position - 40, 40);
			connection->want[40] = '\0';

			if (connection->verbosity)
				fprintf(stderr, "# Want: %s\n", connection->want);
		} else {
			if (tries == 0) {
				full_branch[strlen(full_branch) - 1] = '\0';

				errc(EXIT_FAILURE, EINVAL, "get_commit_details:%s doesn't exist in %s", full_branch, connection->repository);
			}
		}
	}

	if (strlen(full_branch) > 1)
		fprintf(stderr, "# Branch:%s", full_branch);

	/* Create the pack file name. */

	if (connection->keep_pack_file == true) {
		pack_file_name_size = strlen(connection->section) + 47;

		if ((connection->pack_file = (char *)malloc(pack_file_name_size + 1)) == NULL)
			err(EXIT_FAILURE, "get_commit_details: malloc");

		snprintf(connection->pack_file, pack_file_name_size, "%s-%s.pack", connection->section, connection->want);

		if (connection->verbosity)
			fprintf(stderr, "# Saving pack file: %s\n", connection->pack_file);
	}
}


/*
 * load_pack
 *
 * Procedure that loads a local copy of the pack data or fetches it from the server.
 */

static void
load_pack(connector *connection)
{
	char hash_buffer[20];
	int  pack_size = 0;

	load_file(connection->pack_file, &connection->response, &(connection->response_size));
	pack_size = connection->response_size - 20;

	/* Verify the pack data checksum. */

	SHA1((unsigned char *)connection->response, pack_size, (unsigned char *)hash_buffer);

	if (memcmp(connection->response + pack_size, hash_buffer, 20) != 0)
		errc(EXIT_FAILURE, EAUTH, "fetch_pack: pack checksum mismatch -- expected: %s, received: %s", legible_hash(connection->response + pack_size), legible_hash(hash_buffer));

	/* Process the pack data. */

	unpack_objects(connection);
}


/*
 * fetch_pack
 *
 * Procedure that fetches pack data from the server.
 */

static void
fetch_pack(connector *connection, char *command)
{
	char *pack_start = NULL, hash_buffer[20];
	int   chunk_size = 1, pack_size = 0, source = 0, target = 0;

	/* Request the pack data. */

	send_command(connection, command);

	/* Find the start of the pack data and remove the header. */

	if ((pack_start = strstr(connection->response, "PACK")) == NULL)
		errc(EXIT_FAILURE, EFTYPE, "fetch_pack: malformed pack data:\n%s", connection->response);

	pack_start -= 5;
	connection->response_size -= (pack_start - connection->response + 11);
	memmove(connection->response, connection->response + 8, 4);

	/* Remove the chunk size markers from the pack data. */

	source = pack_start - connection->response;

	while (chunk_size > 0) {
		chunk_size = strtol(connection->response + source, (char **)NULL, 16);

		if (chunk_size == 0)
			break;

		memmove(connection->response + target, connection->response + source + 5, chunk_size - 5);
		target += chunk_size - 5;
		source += chunk_size;
		connection->response_size -= 5;
	}

	connection->response_size += 5;
	pack_size = connection->response_size - 20;

	/* Verify the pack data checksum. */

	SHA1((unsigned char *)connection->response, pack_size, (unsigned char *)hash_buffer);

	if (memcmp(connection->response + pack_size, hash_buffer, 20) != 0)
		errc(EXIT_FAILURE, EAUTH, "fetch_pack: pack checksum mismatch -- expected: %s, received: %s", legible_hash(connection->response + pack_size), legible_hash(hash_buffer));

	/* Save the pack data. */

	if (connection->keep_pack_file == true)
		save_file(connection->pack_file, 0644, connection->response, connection->response_size, 0, 0);

	/* Process the pack data. */

	unpack_objects(connection);

	free(command);
}


/*
 * store_object
 *
 * Procedure that creates a new object and stores it in the array and lookup tree.
 */

static void
store_object(connector *connection, int type, char *buffer, int buffer_size, int pack_offset, int index_delta, char *ref_delta_hash)
{
	struct object_node *object = NULL, find;
	char               *hash = NULL;

	hash = calculate_object_hash(buffer, buffer_size, type);

	/* Check to make sure the object doesn't already exist. */

	find.hash = hash;

	if (((object = RB_FIND(Tree_Objects, &Objects, &find)) != NULL) && (connection->repair == false)) {
		free(hash);
	} else {
		/* Extend the array if needed, create a new node and add it. */

		if (connection->objects % BUFFER_UNIT_SMALL == 0)
			if ((connection->object = (struct object_node **)realloc(connection->object, (connection->objects + BUFFER_UNIT_SMALL) * sizeof(struct object_node *))) == NULL)
				err(EXIT_FAILURE, "store_object: realloc");

		if ((object = (struct object_node *)malloc(sizeof(struct object_node))) == NULL)
			err(EXIT_FAILURE, "store_object: malloc");

		object->index          = connection->objects;
		object->type           = type;
		object->hash           = hash;
		object->pack_offset    = pack_offset;
		object->index_delta    = index_delta;
		object->ref_delta_hash = (ref_delta_hash ? legible_hash(ref_delta_hash) : NULL);
		object->buffer         = buffer;
		object->buffer_size    = buffer_size;

		if (connection->verbosity > 1)
			fprintf(stdout, "###### %05d-%d\t%d\t%u\t%s\t%d\t%s\n", object->index, object->type, object->pack_offset, object->buffer_size, object->hash, object->index_delta, object->ref_delta_hash);

		if (type < 6)
			RB_INSERT(Tree_Objects, &Objects, object);

		connection->object[connection->objects++] = object;
	}
}


/*
 * unpack_objects
 *
 * Procedure that extracts all of the objects from the pack data.
 */

static void
unpack_objects(connector *connection)
{
	int            buffer_size = 0, total_objects = 0, object_type = 0, index_delta = 0;
	int            stream_code = 0, version = 0, stream_bytes = 0, x = 0;
	char          *buffer = NULL, *ref_delta_hash = NULL;
	uint32_t       file_size = 0, file_bits = 0, pack_offset = 0, lookup_offset = 0, position = 4;
	unsigned char  zlib_out[16384];

	/* Check the pack version number. */

	version   = (unsigned char)connection->response[position + 3];
	position += 4;

	if (version != 2)
		errc(EXIT_FAILURE, EFTYPE, "unpack_objects: pack version %d not supported", version);

	/* Determine the number of objects in the pack data. */

	for (x = 0; x < 4; x++, position++)
		total_objects = (total_objects << 8) + (unsigned char)connection->response[position];

	if (connection->verbosity > 1)
		fprintf(stderr, "\npack version: %d, total_objects: %d, pack_size: %d\n\n", version, total_objects, connection->response_size);

	/* Unpack the objects. */

	while ((position < connection->response_size) && (total_objects-- > 0)) {
		object_type    = (unsigned char)connection->response[position] >> 4 & 0x07;
		pack_offset    = position;
		index_delta    = 0;
		file_size      = 0;
		stream_bytes   = 0;
		ref_delta_hash = NULL;

		/* Extract the file size. */

		do {
			file_bits  = connection->response[position] & (stream_bytes == 0 ? 0x0F : 0x7F);
			file_size += (stream_bytes == 0 ? file_bits : file_bits << (4 + 7 * (stream_bytes - 1)));
			stream_bytes++;
		}
		while (connection->response[position++] & 0x80);

		/* Find the object->index referred to by the ofs-delta. */

		if (object_type == 6) {
			lookup_offset = 0;
			index_delta   = connection->objects;

			do lookup_offset = (lookup_offset << 7) + (connection->response[position] & 0x7F) + 1;
			while (connection->response[position++] & 0x80);

			while (--index_delta > 0)
				if (pack_offset - lookup_offset + 1 == connection->object[index_delta]->pack_offset)
					break;

			if (index_delta == 0)
				errc(EXIT_FAILURE, EINVAL, "unpack_objects: cannot find ofs-delta base object");
		}

		/* Extract the ref-delta checksum. */

		if (object_type == 7) {
			if ((ref_delta_hash = (char *)malloc(20)) == NULL)
				err(EXIT_FAILURE, "unpack_objects: malloc");

			memcpy(ref_delta_hash, connection->response + position, 20);
			position += 20;
		}

		/* Inflate and store the object. */

		buffer      = NULL;
		buffer_size = 0;

		z_stream stream = {
			.zalloc   = Z_NULL,
			.zfree    = Z_NULL,
			.opaque   = Z_NULL,
			.avail_in = connection->response_size - position,
			.next_in  = (unsigned char *)(connection->response + position),
			};

		stream_code = inflateInit(&stream);

		if (stream_code == Z_DATA_ERROR)
			errc(EXIT_FAILURE, EILSEQ, "unpack_objects: zlib data stream failure");

		do {
			stream.avail_out = 16384,
			stream.next_out  = zlib_out;
			stream_code      = inflate(&stream, Z_NO_FLUSH);
			stream_bytes     = 16384 - stream.avail_out;

			if ((buffer = (char *)realloc(buffer, buffer_size + stream_bytes)) == NULL)
				err(EXIT_FAILURE, "unpack_objects: realloc");

			memcpy(buffer + buffer_size, zlib_out, stream_bytes);
			buffer_size += stream_bytes;
		}
		while (stream.avail_out == 0);

		inflateEnd(&stream);
		position += stream.total_in;

		store_object(connection, object_type, buffer, buffer_size, pack_offset, index_delta, ref_delta_hash);

		if (ref_delta_hash != NULL)
			free(ref_delta_hash);
	}
}


/*
 * unpack_delta_integer
 *
 * Function that reconstructs a 32 bit integer from the data stream.
 */

static uint32_t
unpack_delta_integer(char *data, uint32_t *position, int bits)
{
	uint32_t result = 0, read_bytes = 0, temp = 0, mask = 8;

	/* Determine how many bytes in the stream are needed. */

	do if (bits & mask) read_bytes++;
	while (mask >>= 1);

	/* Put the bytes in their proper position based on the bit field passed in. */

	if (read_bytes > 0) {
		temp = read_bytes;
		mask = 3;

		do {
			if (bits & (1 << mask))
				result += ((unsigned char)data[*position + --temp] << (mask * 8));
		}
		while (mask-- > 0);

		*position += read_bytes;
	}

	return (result);
}


/*
 * unpack_variable_length_integer
 *
 * Function that reconstructs a variable length integer from the data stream.
 */

static uint32_t
unpack_variable_length_integer(char *data, uint32_t *position)
{
	uint32_t result = 0, count = 0;

	do result += (data[*position] & 0x7F) << (7 * count++);
	while (data[(*position)++] & 0x80);

	return (result);
}


/*
 * apply_deltas
 *
 * Procedure that applies the changes in all of the delta objects to their
 * base objects.
 */

static void
apply_deltas(connector *connection)
{
	struct object_node *delta, *base, lookup;
	int                 instruction = 0, length_bits = 0, x = 0, o = 0, offset_bits = 0;
	int                 delta_count = -1, deltas[BUFFER_UNIT_SMALL];
	char               *start, *merge_buffer = NULL, *layer_buffer = NULL;
	uint32_t            offset = 0, position = 0, length = 0, layer_buffer_size = 0, merge_buffer_size = 0;
	uint32_t            old_file_size = 0, new_file_size = 0, new_position = 0;

	for (o = connection->objects - 1; o >= 0; o--) {
		merge_buffer = NULL;
		delta        = connection->object[o];
		delta_count  = 0;

		if (delta->type < 6)
			continue;

		/* Follow the chain of ofs-deltas down to the base object. */

		while (delta->type == 6) {
			deltas[delta_count++] = delta->index;
			delta = connection->object[delta->index_delta];
			lookup.hash = delta->hash;
		}

		/* Find the ref-delta base object. */

		if (delta->type == 7) {
			deltas[delta_count++] = delta->index;
			lookup.hash = delta->ref_delta_hash;
			load_object(connection, lookup.hash, NULL);
		}

		/* Lookup the base object and setup the merge buffer. */

		if ((base = RB_FIND(Tree_Objects, &Objects, &lookup)) == NULL)
			errc(EXIT_FAILURE, ENOENT, "apply_deltas: cannot find %05d -> %d/%s", delta->index, delta->index_delta, delta->ref_delta_hash);

		if ((merge_buffer = (char *)malloc(base->buffer_size)) == NULL)
			err(EXIT_FAILURE, "apply_deltas: malloc");

		memcpy(merge_buffer, base->buffer, base->buffer_size);
		merge_buffer_size = base->buffer_size;

		/* Loop though the deltas to be applied. */

		for (x = delta_count - 1; x >= 0; x--) {
			delta         = connection->object[deltas[x]];
			position      = 0;
			new_position  = 0;
			old_file_size = unpack_variable_length_integer(delta->buffer, &position);
			new_file_size = unpack_variable_length_integer(delta->buffer, &position);

			/* Make sure the layer buffer is large enough. */

			if (new_file_size > layer_buffer_size) {
				layer_buffer_size = new_file_size;

				if ((layer_buffer = (char *)realloc(layer_buffer, layer_buffer_size)) == NULL)
					err(EXIT_FAILURE, "apply_deltas: realloc");
			}

			/* Loop through the copy/insert instructions and build up the layer buffer. */

			while (position < delta->buffer_size) {
				instruction = (unsigned char)delta->buffer[position++];

				if (instruction & 0x80) {
					length_bits = (instruction & 0x70) >> 4;
					offset_bits = (instruction & 0x0F);

					offset = unpack_delta_integer(delta->buffer, &position, offset_bits);
					start  = merge_buffer + offset;
					length = unpack_delta_integer(delta->buffer, &position, length_bits);

					if (length == 0)
						length = 65536;
				} else {
					offset    = position;
					start     = delta->buffer + offset;
					length    = instruction;
					position += length;
				}

				if (new_position + length > new_file_size)
					errc(EXIT_FAILURE, ERANGE, "apply_deltas: position overflow -- %u + %u > %u", new_position, length, new_file_size);

				memcpy(layer_buffer + new_position, start, length);
				new_position += length;
			}

			/* Make sure the merge buffer is large enough. */

			if (new_file_size > merge_buffer_size) {
				merge_buffer_size = new_file_size;

				if ((merge_buffer = (char *)realloc(merge_buffer, merge_buffer_size)) == NULL)
					err(EXIT_FAILURE, "apply_deltas: realloc");
			}

			/* Store the layer buffer in the merge buffer for the next loop iteration. */

			memcpy(merge_buffer, layer_buffer, new_file_size);
		}

		/* Store the completed object. */

		store_object(connection, base->type, merge_buffer, new_file_size, 0, 0, NULL);
	}
}


/*
 * extract_tree_item
 *
 * Procedure that extracts mode/path/hash items in a tree and returns them in a new file_node.
 */

static void
extract_tree_item(struct file_node *file, char **position)
{
	int x = 0, path_size = 0;

	/* Extract the file mode. */

	file->mode = strtol(*position, (char **)NULL, 8);
	*position  = strchr(*position, ' ') + 1;

	/* Extract the file path. */

	path_size = strlen(*position) + 1;
	snprintf(file->path, path_size, "%s", *position);
	*position += path_size;

	/* Extract the file SHA checksum. */

	for (x = 0; x < 20; x++)
		snprintf(&file->hash[x * 2], 3, "%02x", (unsigned char)*(*position)++);

	file->hash[40] = '\0';
}


/*
 * save_tree
 *
 * Procedure that processes all of the obj-trees and retains the current files.
 */

static void
process_tree(connector *connection, int remote_descriptor, char *hash, char *base_path)
{
	struct object_node object, *found_object = NULL, *tree = NULL;
	struct file_node   file, *found_file = NULL, *new_file_node = NULL, *remote_file = NULL;
	char               full_path[BUFFER_UNIT_SMALL], line[BUFFER_UNIT_SMALL], *position = NULL, *buffer = NULL;
	unsigned int       buffer_size = 0, buffer_length = 0;

	if ((mkdir(base_path, 0755) == -1) && (errno != EEXIST))
		err(EXIT_FAILURE, "process_tree: cannot create %s", base_path);

	object.hash = hash;

	if ((tree = RB_FIND(Tree_Objects, &Objects, &object)) == NULL)
		errc(EXIT_FAILURE, ENOENT, "process_tree: tree %s -- %s cannot be found", base_path, object.hash);

	/* Remove the base path from the list of upcoming deletions. */

	file.path = base_path;

	if ((found_file = RB_FIND(Tree_Local_Path, &Local_Path, &file)) != NULL) {
		found_file->keep = true;
		found_file->save = false;
		found_file->new  = false;
	}

	/* Add the base path to the output. */

	if ((file.path = (char *)malloc(BUFFER_UNIT_SMALL)) == NULL)
		err(EXIT_FAILURE, "process_tree: malloc");

	if ((file.hash = (char *)malloc(41)) == NULL)
		err(EXIT_FAILURE, "process_tree: malloc");

	snprintf(line, sizeof(line), "%o\t%s\t%s/\n", 040000, hash, base_path);
	append_string(&buffer, &buffer_size, &buffer_length, line, strlen(line));

	/* Process the tree items. */

	position = tree->buffer;

	while (position - tree->buffer < tree->buffer_size) {
		extract_tree_item(&file, &position);

		snprintf(full_path, sizeof(full_path), "%s/%s", base_path, file.path);

		snprintf(line, sizeof(line), "%o\t%s\t%s\n", file.mode, file.hash, file.path);
		append_string(&buffer, &buffer_size, &buffer_length, line, strlen(line));

		/* Recursively walk the trees and process the files/links. */

		if (S_ISDIR(file.mode)) {
			process_tree(connection, remote_descriptor, file.hash, full_path);
		} else {
			/* Locate the pack file object and local copy of the file. */

			memcpy(object.hash, file.hash, 41);
			memcpy(file.path, full_path, strlen(full_path) + 1);

			found_object = RB_FIND(Tree_Objects, &Objects, &object);
			found_file   = RB_FIND(Tree_Local_Path, &Local_Path, &file);

			/* If the local file hasn't changed, skip it. */

			if (found_file != NULL) {
				found_file->keep = true;
				found_file->save = false;
				found_file->new  = false;

				if (strncmp(file.hash, found_file->hash, 40) == 0)
					continue;
			}

			/* Missing objects can sometimes be found by searching the local tree. */

			if (found_object == NULL) {
				load_object(connection, file.hash, full_path);
				found_object = RB_FIND(Tree_Objects, &Objects, &object);
			}

			/* If the object is still missing, exit. */

			if (found_object == NULL)
				errc(EXIT_FAILURE, ENOENT, "process_tree: file %s -- %s cannot be found", full_path, file.hash);

			/* Otherwise retain it. */

			if ((remote_file = RB_FIND(Tree_Remote_Path, &Remote_Path, &file)) == NULL) {
				if ((new_file_node = (struct file_node *)malloc(sizeof(struct file_node))) == NULL)
					err(EXIT_FAILURE, "process_tree: malloc");

				new_file_node->mode = file.mode;
				new_file_node->hash = strdup(found_object->hash);
				new_file_node->path = strdup(full_path);
				new_file_node->keep = true;
				new_file_node->save = true;
				new_file_node->new  = (found_file == NULL);

				RB_INSERT(Tree_Remote_Path, &Remote_Path, new_file_node);
			} else {
				free(remote_file->hash);
				remote_file->mode = file.mode;
				remote_file->hash = strdup(found_object->hash);
				remote_file->keep = true;
				remote_file->save = true;
				remote_file->new  = (found_file == NULL);
			}
		}
	}

	/* Add the tree data to the remote files list. */

	write(remote_descriptor, buffer, buffer_length);
	write(remote_descriptor, "\n", 1);

	free(buffer);
	free(file.hash);
	free(file.path);
}


/*
 * save_repairs
 *
 * Procedure that saves the repaired files.
 */

static void
save_repairs(connector *connection)
{
	struct object_node  find_object, *found_object = NULL;
	struct file_node   *local_file = NULL, *remote_file = NULL, *found_file = NULL;
	struct stat         check_file;
	char               *check_hash = NULL, *buffer_hash = NULL;
	bool                missing = false, update = false;

	/* Loop through the remote file list, looking for objects that arrived in the pack data. */

	RB_FOREACH(found_file, Tree_Remote_Path, &Remote_Path) {
		find_object.hash = found_file->hash;

		if ((found_object = RB_FIND(Tree_Objects, &Objects, &find_object)) == NULL)
			continue;

		/* Save the object. */

		if (S_ISDIR(found_file->mode)) {
			if ((mkdir(found_file->path, 0755) == -1) && (errno != EEXIST))
				err(EXIT_FAILURE, "save_repairs: cannot create %s", found_file->path);
		} else {
			missing = stat(found_file->path, &check_file);
			update  = true;

			/* Because identical files can exist in multiple places, only update the altered files. */

			if (missing == false) {
				check_hash  = calculate_file_hash(found_file->path, found_file->mode);
				buffer_hash = calculate_object_hash(found_object->buffer, found_object->buffer_size, 3);

				if (strncmp(check_hash, buffer_hash, 40) == 0)
					update = false;
			}

			if (update == true)
				save_file(found_file->path, found_file->mode, found_object->buffer, found_object->buffer_size, connection->verbosity, missing);
		}
	}

	/* Make sure no files are deleted. */

	RB_FOREACH(remote_file, Tree_Remote_Path, &Remote_Path)
		if ((local_file = RB_FIND(Tree_Local_Path, &Local_Path, remote_file)) != NULL)
			local_file->keep = true;
}


/*
 * save_objects
 *
 * Procedure that commits the objects and trees to disk.
 */

static void
save_objects(connector *connection)
{
	struct object_node *found_object = NULL, find_object;
	struct file_node   *found_file = NULL;
	char                tree[41], remote_files_new[BUFFER_UNIT_SMALL];
	char                gitup_revision[BUFFER_UNIT_SMALL], gitup_revision_path[BUFFER_UNIT_SMALL];
	int                 fd;

	/* Find the tree object referenced in the commit. */

	find_object.hash = connection->want;

	if ((found_object = RB_FIND(Tree_Objects, &Objects, &find_object)) == NULL)
		errc(EXIT_FAILURE, EINVAL, "save_objects: cannot find %s", connection->want);

	if (memcmp(found_object->buffer, "tree ", 5) != 0)
		errc(EXIT_FAILURE, EINVAL, "save_objects: first object is not a commit");

	memcpy(tree, found_object->buffer + 5, 40);
	tree[40] = '\0';

	/* Recursively start processing the tree. */

	snprintf(remote_files_new, BUFFER_UNIT_SMALL, "%s.new", connection->remote_files);

	if (((fd = open(remote_files_new, O_WRONLY | O_CREAT | O_TRUNC)) == -1) && (errno != EEXIST))
		err(EXIT_FAILURE, "save_objects: write file failure %s", remote_files_new);

	chmod(remote_files_new, 0644);
	write(fd, connection->want, strlen(connection->want));
	write(fd, "\n", 1);
	process_tree(connection, fd, tree, connection->path_target);
	close(fd);

	/* Save the remote files list. */

	if (((remove(connection->remote_files)) != 0) && (errno != ENOENT))
		err(EXIT_FAILURE, "save_objects: cannot remove %s", connection->remote_files);

	if ((rename(remote_files_new, connection->remote_files)) != 0)
		err(EXIT_FAILURE, "save_objects: cannot rename %s", connection->remote_files);

	/* Save .gituprevision. */

	snprintf(gitup_revision_path, BUFFER_UNIT_SMALL, "%s/.gituprevision", connection->path_target);

	snprintf(gitup_revision, BUFFER_UNIT_SMALL, "%s:%s", connection->branch, connection->want);
	gitup_revision[strlen(connection->branch) + 10] = '\0';

	save_file(gitup_revision_path, 0644, gitup_revision, strlen(gitup_revision), 0, 0);

	/* Save all of the new and modified files. */

	RB_FOREACH(found_file, Tree_Remote_Path, &Remote_Path)
		if (found_file->save) {
			find_object.hash = found_file->hash;

			if ((found_object = RB_FIND(Tree_Objects, &Objects, &find_object)) == NULL)
				errc(EXIT_FAILURE, EINVAL, "save_objects: cannot find %s", found_file->hash);

			save_file(found_file->path, found_file->mode, found_object->buffer, found_object->buffer_size, connection->verbosity, found_file->new);
		}
}


/*
 * load_configuration
 *
 * Procedure that loads the section options from gitup.conf
 */

static int
load_configuration(connector *connection, const char *configuration_file, char **argv, int argc)
{
	struct ucl_parser  *parser = NULL;
	ucl_object_t       *object = NULL;
	const ucl_object_t *section = NULL, *pair = NULL, *ignore = NULL;
	ucl_object_iter_t   it = NULL, it_section = NULL, it_ignore = NULL;
	const char         *key = NULL, *value = NULL, *config_section = NULL;
	char               *sections = NULL;
	unsigned int        sections_size = 1024, sections_length = 0;
	uint8_t             argument_index = 0, x = 0;

	if ((sections = (char *)malloc(sections_size)) == NULL)
		err(EXIT_FAILURE, "load_configuration: malloc");

	parser = ucl_parser_new(0);

	if (ucl_parser_add_file(parser, configuration_file) == false)
		err(EXIT_FAILURE, "load_configuration: %s", ucl_parser_get_error(parser));

	object = ucl_parser_get_object(parser);

	while ((connection->section == NULL) && (section = ucl_iterate_object(object, &it, true))) {
		config_section = ucl_object_key(section);

		/* Look for the section in the command line arguments. */

		for (x = 0; x < argc; x++)
			if ((strlen(argv[x]) == strlen(config_section)) && (strncmp(argv[x], config_section, strlen(config_section)) == 0)) {
				connection->section = strdup(argv[x]);
				argument_index = x;
			}

		/* Add the section to the list of known sections in case a valid section is not found. */

		if (strncmp(config_section, "defaults", 8) != 0) {
			append_string(&sections, &sections_size, &sections_length, "\t * ", 4);
			append_string(&sections, &sections_size, &sections_length, config_section, strlen(config_section));
			append_string(&sections, &sections_size, &sections_length, "\n", 1);

			if (argument_index == 0)
				continue;
		}

		/* Iterate through the section's configuration parameters. */

		while ((pair = ucl_iterate_object(section, &it_section, true))) {
			key   = ucl_object_key(pair);
			value = ucl_object_tostring(pair);

			if (strstr(key, "branch") != NULL)
				connection->branch = strdup(value);

			if (strstr(key, "host") != NULL)
				connection->host = strdup(value);

			if ((strstr(key, "ignore") != NULL) && (ucl_object_type(pair) == UCL_ARRAY))
				while ((ignore = ucl_iterate_object(pair, &it_ignore, true))) {
					if ((connection->ignore = (char **)realloc(connection->ignore, (connection->ignores + 1) * sizeof(char *))) == NULL)
						err(EXIT_FAILURE, "set_configuration_parameters: malloc");

					connection->ignore[connection->ignores++] = strdup(ucl_object_tostring(ignore));
				}

			if (strstr(key, "port") != NULL)
				connection->port = strtol(value, (char **)NULL, 10);

			if (strstr(key, "repository") != NULL)
				connection->repository = strdup(value);

			if (strstr(key, "target") != NULL)
				connection->path_target = strdup(value);

			if (strstr(key, "verbosity") != NULL)
				connection->verbosity = strtol(value, (char **)NULL, 10);

			if (strstr(key, "work_directory") != NULL)
				connection->path_work = strdup(value);
		}
	}

	ucl_object_unref(object);
	ucl_parser_free(parser);

	/* Check to make sure all of the required information was found in the config file. */

	if (argument_index == 0)
		errc(EXIT_FAILURE, EINVAL, "\nCannot find a matching section in the command line arguments.  These are the configured sections:\n%s", sections);

	if (connection->branch == NULL)
		errc(EXIT_FAILURE, EINVAL, "No branch found in [%s]", connection->section);

	if (connection->host == NULL)
		errc(EXIT_FAILURE, EDESTADDRREQ, "No host found in [%s]", connection->section);

	if (connection->path_target == NULL)
		errc(EXIT_FAILURE, EINVAL, "No target path found in [%s]", connection->section);

	if (connection->path_work == NULL)
		errc(EXIT_FAILURE, EINVAL, "No work directory found in [%s]", connection->section);

	if (connection->port == 0)
		errc(EXIT_FAILURE, EDESTADDRREQ, "No port found in [%s]", connection->section);

	if (connection->repository == NULL)
		errc(EXIT_FAILURE, EINVAL, "No repository found in [%s]", connection->section);

	if (sections != NULL)
		free(sections);

	return argument_index;
}


/*
 * usage
 *
 * Procedure that prints a summary of command line options and exits.
 */

static void
usage(const char *configuration_file)
{
	fprintf(stderr, "Usage: gitup <section> [-ckrV] [-h checksum] [-t tag] [-u pack file] [-v verbosity] [-w checksum]\n");
	fprintf(stderr, "  Please see %s for the list of <section> options.\n\n", configuration_file);
	fprintf(stderr, "  Options:\n");
	fprintf(stderr, "    -c  Force gitup to clone the repository.\n");
	fprintf(stderr, "    -h  Override the 'have' checksum.\n");
	fprintf(stderr, "    -k  Save a copy of the pack data to the current working directory.\n");
	fprintf(stderr, "    -r  Repair all missing/modified files in the local repository.\n");
	fprintf(stderr, "    -t  Fetch the commit referenced by the specified tag.\n");
	fprintf(stderr, "    -u  Path to load a copy of the pack data, skipping the download.\n");
	fprintf(stderr, "    -v  How verbose the output should be (0 = no output, 1 = the default\n");
	fprintf(stderr, "          normal output, 2 = also show debugging information).\n");
	fprintf(stderr, "    -V  Display gitup's version number and exit.\n");
	fprintf(stderr, "    -w  Override the 'want' checksum.\n");
	fprintf(stderr, "\n");

	exit(EXIT_FAILURE);
}


/*
 * main
 *
 * A lightweight, dependency-free program to clone/pull a Git repository.
 */

int
main(int argc, char **argv)
{
	struct object_node *object = NULL;
	struct file_node   *file   = NULL;
	struct stat         check_file;
	const char         *configuration_file = CONFIG_FILE_PATH;
	char               *command = NULL, *start = NULL, *temp = NULL, *extension = NULL, *want = NULL;
	int                 x = 0, o = 0, option = 0, length = 0, skip_optind = 0;
	bool                ignore = false, current_repository = false;
	bool                path_target_exists = false, remote_files_exists = false, pack_file_exists = false;

	connector connection = {
		.ssl               = NULL,
		.ctx               = NULL,
		.socket_descriptor = 0,
		.host              = NULL,
		.port              = 0,
		.agent             = NULL,
		.section           = NULL,
		.repository        = NULL,
		.branch            = NULL,
		.tag               = NULL,
		.have              = NULL,
		.want              = NULL,
		.response          = NULL,
		.response_blocks   = 0,
		.response_size     = 0,
		.clone             = false,
		.repair            = false,
		.object            = NULL,
		.objects           = 0,
		.pack_file         = NULL,
		.path_target       = NULL,
		.path_work         = NULL,
		.remote_files      = NULL,
		.ignore            = NULL,
		.ignores           = 0,
		.keep_pack_file    = false,
		.use_pack_file     = false,
		.verbosity         = 1,
		};

	/* Process the command line parameters. */

	if (argc < 2)
		usage(configuration_file);

	skip_optind = load_configuration(&connection, configuration_file, argv, argc);

	if (skip_optind == 1)
		optind++;

	while ((option = getopt(argc, argv, "ch:krt:u:Vv:w:")) != -1) {
		switch (option) {
			case 'c':
				connection.clone = true;
				break;
			case 'h':
				connection.have = strdup(optarg);
				break;
			case 'k':
				connection.keep_pack_file = true;
				break;
			case 'r':
				connection.repair = true;
				break;
			case 't':
				connection.tag = strdup(optarg);
				break;
			case 'u':
				if (stat(optarg, &check_file) == 0) {
					connection.use_pack_file = true;
					connection.pack_file     = strdup(optarg);

					/* Try and extract the want from the file name. */

					length    = strlen(optarg);
					start     = optarg;
					temp      = optarg;
					extension = strnstr(optarg, ".pack", length);

					while ((temp = strchr(start, '/')) != NULL)
						start = temp + 1;

					want = strnstr(start, connection.section, length - (start - optarg));

					if (want == NULL)
						break;
					else
						want += strlen(connection.section) + 1;

					if (extension != NULL)
						*extension = '\0';

					if (strlen(want) == 40)
						connection.want = strdup(want);
				}
				break;
			case 'w':
				connection.want = strdup(optarg);
				break;
			case 'V':
				fprintf(stdout, "gitup version %s\n", GITUP_VERSION);
				exit(EXIT_SUCCESS);
			case 'v':
				connection.verbosity = strtol(optarg, (char **)NULL, 10);
				break;
		}

		if (optind == skip_optind)
			optind++;
	}

	/* Continue setting up the environment. */

	if ((mkdir(connection.path_work, 0755) == -1) && (errno != EEXIST))
		err(EXIT_FAILURE, "main: cannot create %s", connection.path_work);

	length = strlen(connection.path_work) + strlen(connection.section) + 8;

	if ((connection.remote_files = (char *)malloc(length)) == NULL)
		err(EXIT_FAILURE, "main: malloc");

	snprintf(connection.remote_files, length, "%s/%s", connection.path_work, connection.section);

	/* If the remote files list or repository are missing, then a clone must be performed. */

	path_target_exists  = (stat(connection.path_target,  &check_file) == 0 ? true : false);
	remote_files_exists = (stat(connection.remote_files, &check_file) == 0 ? true : false);
	pack_file_exists    = (stat(connection.pack_file,    &check_file) == 0 ? true : false);

	if ((path_target_exists == true) && (remote_files_exists == true))
		load_remote_file_list(&connection);
	else
		connection.clone = true;

	if (path_target_exists == true)
		find_local_tree(&connection, connection.path_target);
	else
		connection.clone = true;

	/* Display connection parameters. */

	if (connection.verbosity) {
		fprintf(stderr, "# Host: %s\n", connection.host);
		fprintf(stderr, "# Port: %d\n", connection.port);
		fprintf(stderr, "# Repository: %s\n", connection.repository);
		fprintf(stderr, "# Target: %s\n", connection.path_target);

		if (connection.use_pack_file == true)
			fprintf(stderr, "# Using pack file: %s\n", connection.pack_file);

		if (connection.have)
			fprintf(stderr, "# Have: %s\n", connection.have);

		if (connection.want)
			fprintf(stderr, "# Want: %s\n", connection.want);
	}

	/* Execute the fetch, unpack, apply deltas and save. */

	if ((connection.use_pack_file == true) && (pack_file_exists == true)) {
		if (connection.verbosity)
			fprintf(stderr, "# Action: %s\n", (connection.clone ? "clone" : "pull"));

		load_pack(&connection);
		apply_deltas(&connection);
		save_objects(&connection);
	} else {
		if ((connection.use_pack_file == false) || ((connection.use_pack_file == true) && (pack_file_exists == false)))
			get_commit_details(&connection);

		if ((connection.have != NULL) && (connection.want != NULL) && (strncmp(connection.have, connection.want, 40) == 0))
			current_repository = true;

		/* When pulling, first ensure the local tree is pristine. */

		if ((connection.repair == true) || (connection.clone == false)) {
			command = build_repair_command(&connection);

			if (command != NULL) {
				connection.repair = true;

				if (connection.verbosity)
					fprintf(stderr, "# Action: repair\n");

				fetch_pack(&connection, command);
				apply_deltas(&connection);
				save_repairs(&connection);
			}
		}

		/* Process the clone or pull. */

		if ((current_repository == false) && (connection.repair == false)) {
			if (connection.verbosity)
				fprintf(stderr, "# Action: %s\n", (connection.clone ? "clone" : "pull"));

			if (connection.clone == false)
				command = build_pull_command(&connection);
			else
				command = build_clone_command(&connection);

			fetch_pack(&connection, command);
			apply_deltas(&connection);
			save_objects(&connection);
		}
	}

	/* Wrap it all up. */

	RB_FOREACH(file, Tree_Local_Hash, &Local_Hash)
		RB_REMOVE(Tree_Local_Hash, &Local_Hash, file);

	RB_FOREACH(file, Tree_Local_Path, &Local_Path) {
		if ((file->keep == false) && ((current_repository == false) || (connection.repair == true))) {
			for (x = 0, ignore = false; x < connection.ignores; x++)
				if (strnstr(file->path, connection.ignore[x], strlen(file->path)) != NULL)
					ignore = true;

			if (ignore == false) {
				if (connection.verbosity)
					printf(" - %s\n", file->path);

				if (S_ISDIR(file->mode))
					prune_tree(&connection, file->path);
				else if ((remove(file->path) != 0) && (errno != ENOENT))
					err(EXIT_FAILURE, "main: cannot remove %s", file->path);
			}
		}

		file_node_free(RB_REMOVE(Tree_Local_Path, &Local_Path, file));
	}

	RB_FOREACH(file, Tree_Remote_Path, &Remote_Path)
		file_node_free(RB_REMOVE(Tree_Remote_Path, &Remote_Path, file));

	RB_FOREACH(object, Tree_Objects, &Objects)
		RB_REMOVE(Tree_Objects, &Objects, object);

	for (o = 0; o < connection.objects; o++) {
		if (connection.verbosity > 1)
			fprintf(stdout, "###### %05d-%d\t%d\t%u\t%s\t%d\t%s\n", connection.object[o]->index, connection.object[o]->type, connection.object[o]->pack_offset, connection.object[o]->buffer_size, connection.object[o]->hash, connection.object[o]->index_delta, connection.object[o]->ref_delta_hash);

		object_node_free(connection.object[o]);
	}

	if (connection.response)
		free(connection.response);

	if (connection.object)
		free(connection.object);

	if (connection.host)
		free(connection.host);

	if (connection.agent)
		free(connection.agent);

	if (connection.section)
		free(connection.section);

	if (connection.repository)
		free(connection.repository);

	if (connection.branch)
		free(connection.branch);

	if (connection.tag)
		free(connection.tag);

	if (connection.have)
		free(connection.have);

	if (connection.want)
		free(connection.want);

	if (connection.pack_file)
		free(connection.pack_file);

	if (connection.path_target)
		free(connection.path_target);

	if (connection.path_work)
		free(connection.path_work);

	if (connection.remote_files)
		free(connection.remote_files);

	if (connection.ssl) {
		SSL_shutdown(connection.ssl);
		SSL_CTX_free(connection.ctx);
		close(connection.socket_descriptor);
		SSL_free(connection.ssl);
	}

	if (connection.repair == true)
		fprintf(stderr, "# The local repository has been repaired.  Please rerun gitup to pull the latest commit.\n");

	sync();

	return (0);
}<|MERGE_RESOLUTION|>--- conflicted
+++ resolved
@@ -926,22 +926,8 @@
 	if (connection->verbosity > 1)
 		fprintf(stderr, "\n");
 
-<<<<<<< HEAD
 	if (strstr(connection->response, "HTTP/1.1 200 ") != connection->response)
 		errc(EXIT_FAILURE, EINVAL, "process_command: read failure:\n%s\n", connection->response);
-=======
-	/* Check to see if the response is valid. */
-
-	if ((status_start = strstr(connection->response, "HTTP/1.1")) != connection->response)
-		errc(EXIT_FAILURE, EINVAL, "process_command: read failure:\n%s", connection->response);
-
-	status_end    = strstr(connection->response + 9, "\r\n");
-	status_length = status_end - status_start - 9;
-	memcpy(status, status_start + 9, (status_length > 16 ? 16 : status_length));
-
-	if (strncmp(status, "200 OK", 6) != 0)
-		errc(EXIT_FAILURE, EINVAL, "process_command: read failure:\n%s", connection->response);
->>>>>>> 995aa1d9
 
 	/* Remove the header. */
 
